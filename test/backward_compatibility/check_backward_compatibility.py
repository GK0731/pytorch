from __future__ import absolute_import, division, print_function, unicode_literals

import argparse
import datetime
import re
import sys
import torch
from torch._C import parse_schema


# The date specifies how long the whitelist exclusion should apply to.
#
#   - If we NEVER give BC guarantee for an operator, you can put the
#     date arbitrarily far in the future.
#   - Otherwise, pick a date that is far enough in the future that you
#     believe you can land your diff before then.
#
# Whitelist entries can be removed after the date listed on them passes.
white_list = [
    ('c10_experimental', datetime.date(2222, 1, 1)),
    # We export some functions and classes for test_jit.py directly from libtorch.so,
    # it's not important to have BC for them
    ('_TorchScriptTesting.*', datetime.date(9999, 1, 1)),
<<<<<<< HEAD
    ('aten::confirmed_by_owner', datetime.date(2020, 3, 17)),
=======
    ('aten::pop*', datetime.date(2020, 4, 1)),
    ('aten::insert*', datetime.date(2020, 4, 1)),
    ('aten::Delete*', datetime.date(2020, 4, 1)),
    ('aten::clear*', datetime.date(2020, 4, 1)),
    ('aten::_set_item*', datetime.date(2020, 4, 1)),
    ('aten::copy*', datetime.date(2020, 4, 1)),
    ('aten::extend*', datetime.date(2020, 4, 1)),
    ('aten::reverse*', datetime.date(2020, 4, 1)),
    ('aten::append*', datetime.date(2020, 4, 1)),
    ('aten::list*', datetime.date(2020, 4, 1)),
    ('aten::__getitem__*', datetime.date(2020, 4, 1)),
    ('aten::len*', datetime.date(2020, 4, 1)),
    ('aten::mul_*', datetime.date(2020, 4, 1)),
    ('aten::slice*', datetime.date(2020, 4, 1)),
    ('aten::add*', datetime.date(2020, 4, 1)),
    ('aten::mul*', datetime.date(2020, 4, 1)),
    ('aten::select*', datetime.date(2020, 4, 1)),
    ('aten::add_*', datetime.date(2020, 4, 1)),
    # _like default change, see https://github.com/pytorch/pytorch/issues/33580
    ('aten::randn_like', datetime.date(2020, 3, 15)),
    ('aten::full_like', datetime.date(2020, 3, 15)),
    ('aten::empty_like', datetime.date(2020, 3, 15)),
    ('aten::rand_like', datetime.date(2020, 3, 15)),
    ('aten::ones_like', datetime.date(2020, 3, 15)),
    ('aten::randint_like', datetime.date(2020, 3, 15)),
    ('aten::zeros_like', datetime.date(2020, 3, 15)),
    ('aten::Bool', datetime.date(2020, 4, 1)),
    ('aten::Float', datetime.date(2020, 4, 1)),
    ('aten::to', datetime.date(2020, 4, 1)),
    ('aten::backward', datetime.date(2020, 4, 1)),
    ('aten::len', datetime.date(2020, 4, 1)),
    ('aten::remove', datetime.date(2020, 4, 1)),
    ('aten::index', datetime.date(2020, 4, 1)),
    ('aten::count', datetime.date(2020, 4, 1)),
    ('aten::__contains__', datetime.date(2020, 4, 1)),
    ('aten::sort', datetime.date(2020, 4, 1)),
    ('aten::sorted', datetime.date(2020, 4, 1)),
    ('aten::eq', datetime.date(2020, 4, 1)),
    ('aten::ne', datetime.date(2020, 4, 1)),
    ('aten::lt', datetime.date(2020, 4, 1)),
    ('aten::gt', datetime.date(2020, 4, 1)),
    ('aten::le', datetime.date(2020, 4, 1)),
    ('aten::ge', datetime.date(2020, 4, 1)),
    ('aten::divmod', datetime.date(2020, 4, 1)),
    ('aten::__upsample_bilinear', datetime.date(2020, 4, 1)),
    ('aten::__upsample', datetime.date(2020, 4, 1)),
    ('aten::__upsample_nearest', datetime.date(2020, 4, 1)),
    ('aten::__interpolate', datetime.date(2020, 4, 1)),
    ('aten::fabs', datetime.date(2020, 4, 1)),
    ('aten::gamma', datetime.date(2020, 4, 1)),
    ('prim::abs', datetime.date(2020, 4, 1)),
    ('aten::factorial', datetime.date(2020, 4, 1)),
    ('aten::radians', datetime.date(2020, 4, 1)),
    ('aten::degrees', datetime.date(2020, 4, 1)),
    ('prim::acosh', datetime.date(2020, 4, 1)),
    ('prim::atanh', datetime.date(2020, 4, 1)),
    ('aten::asinh', datetime.date(2020, 4, 1)),
    ('aten::floordiv', datetime.date(2020, 4, 1)),
    ('prim::NumToTensor', datetime.date(2020, 4, 1)),
    ('aten::sin', datetime.date(2020, 4, 1)),
    ('aten::round', datetime.date(2020, 4, 1)),
    ('aten::remainder', datetime.date(2020, 4, 1)),
    ('aten::isfinite', datetime.date(2020, 4, 1)),
    ('aten::sub', datetime.date(2020, 4, 1)),
    ('aten::sqrt', datetime.date(2020, 4, 1)),
    ('aten::log1p', datetime.date(2020, 4, 1)),
    ('aten::acos', datetime.date(2020, 4, 1)),
    ('aten::floor', datetime.date(2020, 4, 1)),
    ('aten::exp', datetime.date(2020, 4, 1)),
    ('aten::tan', datetime.date(2020, 4, 1)),
    ('aten::sinh', datetime.date(2020, 4, 1)),
    ('aten::ceil', datetime.date(2020, 4, 1)),
    ('aten::atan', datetime.date(2020, 4, 1)),
    ('aten::erf', datetime.date(2020, 4, 1)),
    ('aten::erfc', datetime.date(2020, 4, 1)),
    ('aten::cosh', datetime.date(2020, 4, 1)),
    ('aten::expm1', datetime.date(2020, 4, 1)),
    ('aten::isinf', datetime.date(2020, 4, 1)),
    ('aten::lgamma', datetime.date(2020, 4, 1)),
    ('aten::asin', datetime.date(2020, 4, 1)),
    ('aten::log', datetime.date(2020, 4, 1)),
    ('aten::log10', datetime.date(2020, 4, 1)),
    ('aten::cos', datetime.date(2020, 4, 1)),
    ('aten::tanh', datetime.date(2020, 4, 1)),
    ('prim::min', datetime.date(2020, 4, 1)),
    ('prim::max', datetime.date(2020, 4, 1)),
    ('aten::_linear_packed', datetime.date(2020, 4, 1)),
    ('aten::_linear_prepack', datetime.date(2020, 4, 1)),
    ('aten::_conv2d_packed', datetime.date(2020, 4, 1)),
    ('aten::_conv2d_prepack', datetime.date(2020, 4, 1)),
>>>>>>> 80049a30
]


def white_listed(schema, white_list):
    for item in white_list:
        if item[1] < datetime.date.today():
            continue
        regexp = re.compile(item[0])
        if regexp.search(schema.name):
            return True
    return False


def check_bc(new_schema_dict):
    existing_schemas = torch._C._jit_get_all_schemas()
    is_bc = True
    broken_ops = []
    for existing_schema in existing_schemas:
        if white_listed(existing_schema, white_list):
            print("skipping schema: ", str(existing_schema))
            continue
        print("processing existing schema: ", str(existing_schema))
        new_schemas = new_schema_dict.get(existing_schema.name, [])
        found = False
        for new_schema in new_schemas:
            if new_schema.is_backward_compatible_with(existing_schema):
                found = True
                break
        if not found:
            print('Can NOT find backward compatible schemas after changes '
                  'for schema {} from the following candidates:\n[\n{}\n]'
                  .format(
                      str(existing_schema),
                      "\n\t".join(str(s) for s in new_schemas)))
            # TODO Print out more details about why candidates don't match.
            broken_ops.append(str(existing_schema))
            is_bc = False
    if is_bc:
        print('Found backward compatible schemas for all existing schemas')
    else:
        print('The PR is introducing backward incompatible changes to the '
              'operator library. Please contact PyTorch team to confirm '
              'whether this change is wanted or not. \n\nBroken ops: '
              '[\n\t{}\n]'.format("\n\t".join(broken_ops)))
    return is_bc


if __name__ == '__main__':
    parser = argparse.ArgumentParser(description='Process some integers.')
    parser.add_argument(
        '--new-schemas',
        help='filename to load new schemas',
        type=str,
        default='schemas.txt')
    args = parser.parse_args()
    new_schema_dict = dict()
    with open(args.new_schemas, 'r') as f:
        while True:
            line = f.readline()
            if not line:
                break

            s = parse_schema(line.strip())
            slist = new_schema_dict.get(s.name, [])
            slist.append(s)
            new_schema_dict[s.name] = slist

    if not check_bc(new_schema_dict):
        sys.exit(1)<|MERGE_RESOLUTION|>--- conflicted
+++ resolved
@@ -21,9 +21,6 @@
     # We export some functions and classes for test_jit.py directly from libtorch.so,
     # it's not important to have BC for them
     ('_TorchScriptTesting.*', datetime.date(9999, 1, 1)),
-<<<<<<< HEAD
-    ('aten::confirmed_by_owner', datetime.date(2020, 3, 17)),
-=======
     ('aten::pop*', datetime.date(2020, 4, 1)),
     ('aten::insert*', datetime.date(2020, 4, 1)),
     ('aten::Delete*', datetime.date(2020, 4, 1)),
@@ -114,7 +111,7 @@
     ('aten::_linear_prepack', datetime.date(2020, 4, 1)),
     ('aten::_conv2d_packed', datetime.date(2020, 4, 1)),
     ('aten::_conv2d_prepack', datetime.date(2020, 4, 1)),
->>>>>>> 80049a30
+    ('aten::confirmed_by_owner', datetime.date(2020, 3, 17)),
 ]
 
 
