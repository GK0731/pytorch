from __future__ import absolute_import, division, print_function, unicode_literals

import argparse
import datetime
import re
import sys
import torch
from torch._C import parse_schema


# The date specifies how long the whitelist exclusion should apply to.
#
#   - If we NEVER give BC guarantee for an operator, you can put the
#     date arbitrarily far in the future.
#   - Otherwise, pick a date that is far enough in the future that you
#     believe you can land your diff before then.
#
# Whitelist entries can be removed after the date listed on them passes.
white_list = [
    ('c10_experimental', datetime.date(2222, 1, 1)),
    # We export some functions and classes for test_jit.py directly from libtorch.so,
    # it's not important to have BC for them
    ('_TorchScriptTesting.*', datetime.date(9999, 1, 1)),
    ('prim::Drop', datetime.date(2020, 3, 1)),
    ('prim::Store', datetime.date(2020, 3, 1)),
    ('aten::_ncf_view', datetime.date(2020, 3, 1)),
    ('aten::_ncf_unsqueeze', datetime.date(2020, 3, 1)),
    ('prim::Load', datetime.date(2020, 3, 1)),
    ('prim::ImplicitTensorToNum', datetime.date(2020, 3, 1)),
<<<<<<< HEAD
    ('quantized::linear_unpack_fp16', datetime.date(2020, 3, 2)),
    ('quantized::linear_unpack', datetime.date(2020, 3, 2)),
    ('quantized::linear_prepack_fp16', datetime.date(2020, 3, 2)),
    ('quantized::linear_prepack', datetime.date(2020, 3, 2)),
    ('quantized::linear_dynamic_fp16', datetime.date(2020, 3, 2)),
    ('quantized::linear_relu_dynamic', datetime.date(2020, 3, 2)),
    ('quantized::linear_dynamic', datetime.date(2020, 3, 2)),
    ('quantized::linear_relu', datetime.date(2020, 3, 2)),
    ('quantized::linear', datetime.date(2020, 3, 2)),
=======
    ('aten::is_owner', datetime.date(2020, 3, 1)),
    ('aten::to_here', datetime.date(2020, 3, 1)),
>>>>>>> 4c8064c9
]


def white_listed(schema, white_list):
    for item in white_list:
        if item[1] < datetime.date.today():
            continue
        regexp = re.compile(item[0])
        if regexp.search(schema.name):
            return True
    return False


def check_bc(new_schema_dict):
    existing_schemas = torch._C._jit_get_all_schemas()
    is_bc = True
    broken_ops = []
    for existing_schema in existing_schemas:
        if white_listed(existing_schema, white_list):
            print("skipping schema: ", str(existing_schema))
            continue
        print("processing existing schema: ", str(existing_schema))
        new_schemas = new_schema_dict.get(existing_schema.name, [])
        found = False
        for new_schema in new_schemas:
            if new_schema.is_backward_compatible_with(existing_schema):
                found = True
                break
        if not found:
            print('Can NOT find backward compatible schemas after changes '
                  'for schema {} from the following candidates:\n[\n{}\n]'
                  .format(
                      str(existing_schema),
                      "\n\t".join(str(s) for s in new_schemas)))
            # TODO Print out more details about why candidates don't match.
            broken_ops.append(str(existing_schema))
            is_bc = False
    if is_bc:
        print('Found backward compatible schemas for all existing schemas')
    else:
        print('The PR is introducing backward incompatible changes to the '
              'operator library. Please contact PyTorch team to confirm '
              'whether this change is wanted or not. \n\nBroken ops: '
              '[\n\t{}\n]'.format("\n\t".join(broken_ops)))
    return is_bc


if __name__ == '__main__':
    parser = argparse.ArgumentParser(description='Process some integers.')
    parser.add_argument(
        '--new-schemas',
        help='filename to load new schemas',
        type=str,
        default='schemas.txt')
    args = parser.parse_args()
    new_schema_dict = dict()
    with open(args.new_schemas, 'r') as f:
        while True:
            line = f.readline()
            if not line:
                break
            if "torch.classes" in line or "RRef" in line:
                # TODO Fix type __torch__.torch.classes.xxx
                # TODO Delete RRef special case after add the RRef type
                continue
            s = parse_schema(line.strip())
            slist = new_schema_dict.get(s.name, [])
            slist.append(s)
            new_schema_dict[s.name] = slist

    if not check_bc(new_schema_dict):
        sys.exit(1)<|MERGE_RESOLUTION|>--- conflicted
+++ resolved
@@ -27,7 +27,8 @@
     ('aten::_ncf_unsqueeze', datetime.date(2020, 3, 1)),
     ('prim::Load', datetime.date(2020, 3, 1)),
     ('prim::ImplicitTensorToNum', datetime.date(2020, 3, 1)),
-<<<<<<< HEAD
+    ('aten::is_owner', datetime.date(2020, 3, 1)),
+    ('aten::to_here', datetime.date(2020, 3, 1)),
     ('quantized::linear_unpack_fp16', datetime.date(2020, 3, 2)),
     ('quantized::linear_unpack', datetime.date(2020, 3, 2)),
     ('quantized::linear_prepack_fp16', datetime.date(2020, 3, 2)),
@@ -37,10 +38,6 @@
     ('quantized::linear_dynamic', datetime.date(2020, 3, 2)),
     ('quantized::linear_relu', datetime.date(2020, 3, 2)),
     ('quantized::linear', datetime.date(2020, 3, 2)),
-=======
-    ('aten::is_owner', datetime.date(2020, 3, 1)),
-    ('aten::to_here', datetime.date(2020, 3, 1)),
->>>>>>> 4c8064c9
 ]
 
 
