#include <torch/csrc/autograd/engine.h>

#include <torch/csrc/autograd/function.h>
#include <torch/csrc/autograd/functions/basic_ops.h>
#include <torch/csrc/autograd/grad_mode.h>
#include <torch/csrc/autograd/anomaly_mode.h>
#include <torch/csrc/autograd/variable.h>
#include <torch/csrc/utils/memory.h>

#include <ATen/DeviceGuard.h>
#include <ATen/ExpandUtils.h>
#include <ATen/Parallel.h>
#include <c10/util/Exception.h>
#include <c10/core/Stream.h>
#include <c10/core/Event.h>
#include <c10/core/DeviceGuard.h>
#include <c10/util/Optional.h>
#include <c10/core/StreamGuard.h>

#include <atomic>
#include <condition_variable>
#include <cstdint>
#include <functional>
#include <iostream>
#include <memory>
#include <mutex>
#include <set>
#include <string>
#include <thread>
#include <unordered_set>
#include <typeinfo>
#include <sstream>
#include <queue>
#include <TH/TH.h>

namespace torch { namespace autograd {

namespace {
static bool in_bad_autograd_fork =
    false; // True for children forked after engine's thread pool init

// Called in the forked child if engine's thread pool has already been
// initialized
static void forked_autograd_child() { in_bad_autograd_fork = true; }

// Should be called before unsafe for forks (thread pool) calls
static void track_bad_autograd_forks() {
#ifndef WIN32
  static std::once_flag flag;
  std::call_once(
      flag, [&] { pthread_atfork(nullptr, nullptr, forked_autograd_child); });
#endif
}
}

// Threads spawned by the engine are assigned a constant 'worker_device'
// specifying what device they process work for.  This variable is initialized
// at thread creation time and is constant afterwards.  This is used when
// handling reentrant backwards calls; see Note [Reentrant backwards]
static thread_local int worker_device = NO_DEVICE;

// This variable is true if ALL invocations in the stack of re-entrant engine
// invocations are imperative backwards. This special variable is needed for the
// gradient checkpointing feature only.
static thread_local bool checkpoint_valid = true;

// XXX: Changes to the way multithreading works in execute should be done with
// great care. Right now the implementation guarantees that a single function's
// apply will never be entered concurrently (even if multiple graphs are
// executed at the same time). Adding multiple threads per-device or removing
// engine thread affinity to the device can break this invariant, and we depend
// on it in a few places (e.g. AccumulateGrad function).

// Number of nested reentrant backwards calls currently on this thread
static thread_local int current_depth = 0;
// Total nested reentrant backwards calls over all threads for worker_device
static thread_local int total_depth = 0;

// Every autograd worker thread is associated with a ready queue, which specifies
// the stream of work of this thread to do. This shared_ptr is a thread_local
// pointer to each thread's ready_queue, and it should be initialized via the
// Engine::init_local_ready_queue() call in each corresponding thread before execution.
//
// The CUDA, XLA threads are shared among all invocations of backwards via
// device_ready_queues_, while CPU threads are dedicated to processing CPU work for
// the backward they invoked. So any given graph task maintains its own cpu_ready_queue_
// where you should send work for it to be done
//
// For reentrant backward calls, if we spawn new thread from the current thread
// because we reached the maximum depth, the new thread will just reuse the same
// ReadyQueue with the parent thread for a mild performance improvement.
// see Note [Reentrant backwards] for more details.
static thread_local std::shared_ptr<ReadyQueue> local_ready_queue = nullptr;

// Note [Reentrant backwards]
// ~~~~~~~~~~~~~~~~~~~~~~~~~~
// To understand the reentrant backwards problem, we have to notice two
// aspects of how the autograd engine is implemented today:
//
//  1. When you call Engine::execute(), you want to block until
//  differentiation finishes so that you can get the final result variables
//  of the backwards pass.
//
//  2. The engine operates by having a single worker thread per work queue,
//  and every work queue is pinned to a specific device where the
//  operation is executed.
//
// The problem is, suppose that you call backward() inside of a worker
// thread.  By property (1), we're supposed to block until the nested task
// finishes.  However, by property (2), this worker thread is on the
// hook for processing the tasks assigned to it; we better not block,
// because then all of our backward executions (including the one we
// just started) will deadlock!
//
// We maintain a pool of threads waiting for work to do
// When a reentrant backwards call occurs, the current thread blocks
// and a thread from the pool is woken up to complete the blocking tasks and an
// any other tasks that would have been assigned to that worker. If there are no
// threads available, a new thread is spawned. The new thread will continue
// processing tasks from the same ReadyQueue as the parent worker
//
// When the GraphTask is finished, the parent worker thread that is waiting on
// the task is notified and the current thread returns to the pool.

// Note [Streaming backwards]
// ~~~~~~~~~~~~~~~~~~~~~~~~~~
// On CUDA devices the autograd engine's device operations are run on the
// same stream that ran them in forward. This requires automatically
// syncing the streams so that function A finishes producing its
// output before function B consumes it.
//
// This synchronization occurs when outputs are placed into input buffers.
// The functions corresponding to input buffer positions have metadata
// recording their streams from forward, and during backward this
// data is used to sync the producer's stream with the consumer's.
//
// When a CUDA function is run either all its inputs were accumulated on the
// stream used to run the function OR the inputs are on different devices
// and the function is responsible for properly acquiring them.
//
// Historically, the autograd engine ran all CUDA operations on their
// device's DEFAULT stream. This meant that syncing (implicitly or
// explicitly) with the default streams was required before and after
// calling backward(). It also meant, however, that syncing with
// the default streams after backward() was sufficient to ensure
// that backward() had finished running. To preserve this historic
// behavior the engine records "leaf streams," the streams of the
// leaf variables, and syncs them with their device's default stream
// at the end of backward. All other streams are already synchronized
// to happen before at least one leaf stream (per the above), so syncing
// the leaf streams with the default streams is sufficient to implement
// the historic behavior.

int NodeTask::getReentrantDepth() const {
  std::shared_ptr<GraphTask> graph_task = base_.lock();
  if (graph_task) {
    return graph_task->reentrant_depth_;
  } else {
    // The graph task is no longer valid indicating an error. As a result, we
    // try to move this to the front of the queue to ensure the autograd
    // engine threads pick up this error soon.
    return std::numeric_limits<int>::max();
  }
}

bool graph_task_completed(const std::shared_ptr<GraphTask>& graph_task) {
  return graph_task->outstanding_tasks_.load() == 0 ||
      (graph_task->exit_on_error_ && graph_task->has_error_.load());
}

auto ReadyQueue::push(NodeTask item, bool incrementOutstandingTasks) -> void {
  {
    // Lock mutex for writing to heap_
    std::lock_guard<std::mutex> lock(mutex_);
    if (incrementOutstandingTasks) {
      std::shared_ptr<GraphTask> graph_task = item.base_.lock();
      TORCH_INTERNAL_ASSERT(graph_task, "GraphTask is no longer valid!");
      ++graph_task->outstanding_tasks_;
    }
    heap_.push(std::move(item));
  }
  not_empty_.notify_one();
}

auto ReadyQueue::pushShutdownTask() -> void {
  {
    std::lock_guard<std::mutex> lock(mutex_);
    heap_.push(NodeTask({}, nullptr, InputBuffer(0), true));
  }
  not_empty_.notify_one();
}

size_t ReadyQueue::size() const {
  // Lock mutex for accesses to heap_
  std::unique_lock<std::mutex> lock(mutex_);
  return heap_.size();
}

auto ReadyQueue::pop() -> std::unique_ptr<NodeTask> {
  // Lock mutex for accesses to heap_
  std::unique_lock<std::mutex> lock(mutex_);
  not_empty_.wait(lock, [this]{ return !heap_.empty(); });
  // NOLINTNEXTLINE(cppcoreguidelines-pro-type-const-cast)
  auto task = make_unique<NodeTask>(std::move(const_cast<NodeTask&>(heap_.top())));
  heap_.pop();
  return task;
}

bool ReadyQueue::empty() const {
  // Lock mutex for accesses to heap_
  std::unique_lock<std::mutex> lock(mutex_);
  return heap_.empty();
}

// This limit is based on the default python recursion limit which is 1000
Engine::Engine() : max_recursion_depth_(100) {}

// Send shutdown tasks to all ReadyQueues if no backward tasks are running
// Even though readyQueue should be empty, shutdown tasks have the highest
// priority
Engine::~Engine() {
  bool noBackward = true;
  for (auto& queue: device_ready_queues_) {
    noBackward =  noBackward && queue->empty();
  }
  if (noBackward) {
    for (auto& queue : device_ready_queues_) {
     queue->pushShutdownTask();
    }
  }
  // Othewise threads are leaked
}

void Engine::set_device(int device) {
  // NB: We MUST NOT construct the guard for device CPU,
  // as in some settings we compile with cuda, but
  // have lazy stubs for CUDA functionality (so actually
  // attempting to setup a guard(CPU_DEVICE) will cause an
  // error, because it will still query cudaGetDevice).
  //
  // Don't use DeviceGuard here because its destructor may be called before the
  // device is reset. This is fine because the device is thread local.
  if (device != CPU_DEVICE) {
    for (size_t i = 0; i < static_cast<size_t>(c10::DeviceType::COMPILE_TIME_MAX_DEVICE_TYPES); i++) {
      auto* impl = c10::impl::device_guard_impl_registry[i].load();
      if (impl && device < impl->deviceCount()) {
        impl->setDevice(at::Device(static_cast<c10::DeviceType>(i), device));
      }
    }
  }
  worker_device = device;
}

auto Engine::thread_init(int device, const std::shared_ptr<ReadyQueue>& ready_queue) -> void {
  at::init_num_threads();
  // thread_init should only be called by device threads other than CPU_DEVICE
  TORCH_INTERNAL_ASSERT(device != CPU_DEVICE);

  // Note [Allocating GPUs to autograd threads]
  // ~~~~~~~~~~~~~~~~~~~~~~~~~~~~~~~~~~~~~~~~~~
  // What's our strategy here?  Originally, the autograd engine was written
  // with only CUDA in mind.  We allocate one thread to handle all CPU
  // operations, and a thread per CUDA device.
  //
  // But what if we have OTHER devices?  There are two plausible
  // strategies:
  //
  //  - We can allocate threads equal to max(num_cuda_devices, num_xla_devices,
  //    ...) and colocate cuda device 0 with xla device 0
  //  - We can allocate threads equal to sum(num_cuda_devices, num_xla_devices,
  //    ...) keeping everyone separate.
  //
  // We don't have any good reason to prefer one or the other, so we've
  // arbitrarily picked to colocate devices.  Maybe the other approach is
  // better.
  set_device(device);

  // initialize each device thread's thread local ready queue with the ready queue
  // that is created before the thread initialization
  init_local_ready_queue(ready_queue);

  std::shared_ptr<GraphTask> graph_task = nullptr;
  thread_main(graph_task, /* reentrant_thread */ false);
}

// NOTE: graph_tasks do not necessarily form a stack. Imagine this
// case:
//
//    +----> Eval1
//  Root
//    +----> Eval2
//
// Once Root is executed, both Eval1 and Eval2 are added to the ready queue.
// Next, Eval1 is run and this causes the worker to enter thread_main again.
// Then, it pops the next task from the queue, but at this point it is Eval2.
// It enters thread_main once again, but now with graph_task of Eval2, which is
// completely unrelated to that of Eval1 (it's not a recursive call).
// It's all ok and is handled right now, but it should be accounted for
// in case this code is to be changed.
auto Engine::thread_main(
    const std::shared_ptr<GraphTask>& graph_task,
    bool reentrant_thread) -> void {
  // Either reentrant_thread should be false or we should pass in a non-null
  // graph_task.
  TORCH_INTERNAL_ASSERT(reentrant_thread != (graph_task == nullptr));

  // local_ready_queue should already been initialized when we get into thread_main
  TORCH_INTERNAL_ASSERT(local_ready_queue != nullptr);
  // Why the test on graph_task->outstanding_tasks_?  See
  // Note [Reentrant backwards]
  while (!reentrant_thread || graph_task->outstanding_tasks_ > 0) {
<<<<<<< HEAD
    auto task = local_ready_queue->pop();
    // This will only work if the worker is running a non backward task
    // TODO Needs to be fixed this to work in all cases
    if (task->isShutdownTask_) {
      C10_LOG_API_USAGE_ONCE("torch.autograd.thread_shutdown");
      break;
    }
    execute_node_task(task);
    std::shared_ptr<GraphTask> local_graph_task = task->base_.lock();
=======
    // local_graph_task represents the graph_task we retrieve from the queue.
    // The outer graph_task represents the overall graph_task we need to execute
    // for reentrant execution.
    std::shared_ptr<GraphTask> local_graph_task;
    {
      // Scope this block of execution since NodeTask is not needed after this
      // block and can be deallocated (release any references to grad tensors
      // as part of inputs_).
      NodeTask task = queue->pop();
      // This will only work if the worker is running a non backward task
      // TODO Needs to be fixed this to work in all cases
      if (task.isShutdownTask_) {
        C10_LOG_API_USAGE_ONCE("torch.autograd.thread_shutdown");
        break;
      }

      if (!(local_graph_task = task.base_.lock())) {
        // GraphTask for function is no longer valid, skipping further
        // execution.
        continue;
      }

      if (task.fn_ && !local_graph_task->has_error_.load()) {
        AutoGradMode grad_mode(local_graph_task->grad_mode_);
        try {
          evaluate_function(local_graph_task, task.fn_.get(), task.inputs_);
        } catch (std::exception& e) {
          thread_on_exception(local_graph_task, task.fn_, e);
        }
      }
    }

    // Decrement the outstanding tasks.
    --local_graph_task->outstanding_tasks_;

>>>>>>> 2d24005d
    // Check if we've completed execution.
    bool gt_completed = graph_task_completed(local_graph_task);
    if (gt_completed) {
      // We don't need to explicitly notify the owner thread, since
      // 'mark_graph_task_completed' would mark the Future as completed and this
      // would notify the owner thread that the task has been completed.
      mark_graph_task_completed(local_graph_task);

      // The CPU worker thread is actually the thread that initially requested
      // the autograd computation. Now that we're done, we need to break out of
      // the worker loop so we can continue executing the rest of the calling code!
      if (worker_device == CPU_DEVICE) {
        break;
      }
    }

    auto base_owner = local_graph_task->owner_;
    // Send a dummy function task to the owning thread just to
    // ensure that it's not sleeping. If it has work, it might see that
    // graph_task->outstanding_tasks_ == 0 before it gets to the task, but
    // it's a no-op anyway.
    // This is not necessary if the current thread is the owning thread.
    if (base_owner != worker_device && gt_completed) {
      // Synchronize outstanding_tasks_ with queue mutex
      std::atomic_thread_fence(std::memory_order_release);
      ready_queue_by_index(local_graph_task, base_owner)
          .push(NodeTask(local_graph_task, nullptr, InputBuffer(0)));
    }
  }
}

void Engine::reentrant_thread_init(const std::shared_ptr<ReadyQueue>& parent_ready_queue) {
  at::init_num_threads();
  auto tp_shared= thread_pool_shared_;
  while(true) {
    std::unique_lock<std::mutex> lk(tp_shared->mutex_);
    ++thread_pool_shared_->num_workers_;
    tp_shared->work_.wait(lk, [&tp_shared]{ return !tp_shared->graphtasks_queue_.empty();});
    --thread_pool_shared_->num_workers_;
    auto task = tp_shared->graphtasks_queue_.front();
    tp_shared->graphtasks_queue_.pop();
    lk.unlock();
    std::shared_ptr<GraphTask> graph_task;
    if (!(graph_task = task.lock())) {
      LOG(INFO) << "GraphTask has expired, skipping reentrant execution";
      continue;
    }
    set_device(graph_task->owner_);
    init_local_ready_queue(parent_ready_queue);
    total_depth = graph_task->reentrant_depth_;
    thread_main(graph_task, /* reentrant thread*/ true);
  }
}

void Engine::thread_on_exception(
    std::shared_ptr<GraphTask> graph_task,
    const std::shared_ptr<Node>& fn,
    std::exception& e) {
  graph_task->set_exception(e, fn);
}

void GraphTask::set_exception_without_signal(const std::shared_ptr<Node>& fn) {
  std::unique_lock<std::mutex> lock(mutex_);
  if (!has_error_.load()) {
    if (AnomalyMode::is_enabled() && fn) {
      fn->metadata()->print_stack(fn->name());
    }
    has_error_ = true;
  }
}

void GraphTask::set_exception(
    std::exception& e,
    const std::shared_ptr<Node>& fn) {
  set_exception_without_signal(fn);
  future_result_->setErrorIfNeeded(e.what());
}

static variable_list call_pre_hooks(Node& fn, variable_list inputs) {
  for (const auto& hook : fn.pre_hooks()) {
    inputs = (*hook)(inputs);
  }
  return inputs;
}

static variable_list call_post_hooks(Node& fn, variable_list outputs, const variable_list& inputs) {
  for (const auto& hook : fn.post_hooks()) {
    outputs = (*hook)(outputs, inputs);
  }
  return outputs;
}

static bool is_compatible_type(const at::TensorOptions& expected, const at::TensorOptions& actual) {
  // Types are compatible if they exactly match or if the gradient is a sparse
  // version of the expected type.
  return expected.type_equal(actual) || (actual.is_sparse() && expected.device().type() == actual.device().type());
}

void validate_outputs(
    const edge_list& edges,
    variable_list& grads,
    const std::function<std::string(const std::string&)>& format_error) {
  if (grads.size() != edges.size()) {
    std::stringstream ss;
    ss << "invalid number of gradients - expected ";
    ss << edges.size() << ", but got " << grads.size();
    AT_ERROR(format_error(ss.str()));
  }
  for (size_t i = 0; i < grads.size(); i++) {
    const auto& edge = edges[i];
    if (!edge.is_valid()) continue;

    const auto& metadata = edge.function->input_metadata(edge.input_nr);
    const auto& output = grads[i];
    if (!output.defined()) {
      // FIXME: TestJit.test_ge_optimized fails this assertion.
      // std::stringstream ss;
      // ss << "undefined gradient at index " << i;
      // AT_ERROR(format_error(ss.str()));
      continue;
    }
    if (!grads[i].sizes().equals(metadata.shape())) {
      if (!at::is_expandable_to(metadata.shape(), grads[i].sizes())) {
        std::stringstream ss;
        ss << "invalid gradient at index " << i << " - got ";
        ss << grads[i].sizes() << " but expected shape compatible with ";
        ss << metadata.shape();
        AT_ERROR(format_error(ss.str()));
      }
      grads[i] = at::sum_to(std::move(grads[i]), metadata.shape());
    }
    TORCH_CHECK(isFloatingType(grads[i].scalar_type()));
    if (c10::typeMetaToScalarType(metadata.options().dtype()) != grads[i].scalar_type()) {
      grads[i] = grads[i].to(c10::typeMetaToScalarType(metadata.options().dtype()));
    }
    if (!is_compatible_type(metadata.options(), grads[i].options())) {
       std::stringstream ss;
       ss << "invalid gradient at index " << i << " - expected type ";
       ss << metadata.options() << " but got " << grads[i].options();
       AT_ERROR(format_error(ss.str()));
    }
    auto output_device = output.device();
    if (output_device != metadata.device()) {
      std::stringstream ss;
      ss << "invalid gradient at index " << i << " - expected device ";
      ss << metadata.device() << " but got " << output_device;
      AT_ERROR(format_error(ss.str()));
    }
  }
}

static variable_list call_function(
    std::shared_ptr<GraphTask>& graph_task,
    Node* func,
    InputBuffer& inputBuffer) {
  bool prev_checkpoint_valid_state = checkpoint_valid;
  checkpoint_valid =
      graph_task->can_checkpoint() && prev_checkpoint_valid_state;
  auto& fn = *func;
  auto inputs =
      call_pre_hooks(fn, InputBuffer::variables(std::move(inputBuffer)));

  if (!graph_task->keep_graph_) {
    fn.will_release_variables();
  }

  const auto has_post_hooks = !fn.post_hooks().empty();
  variable_list outputs;

  {
    at::DebugInfoGuard guard(graph_task->debug_info_);
    if (has_post_hooks) {
      // In functions/accumulate_grad.cpp, there is some logic to check the
      // conditions under which the incoming gradient can be stolen directly
      // (which elides a deep copy) instead of cloned. One of these conditions
      // is that the incoming gradient's refcount must be 1 (nothing else is
      // referencing the same data).  Stashing inputs_copy here bumps the
      // refcount, so if post hooks are employed, it's actually still ok for
      // accumulate_grad.cpp to steal the gradient if the refcount is 2.
      //
      // "new_grad.use_count() <= 1 + !post_hooks().empty()" in
      // accumulate_grad.cpp accounts for this, but also creates a silent
      // dependency between engine.cpp (ie, this particular engine
      // implementation) and accumulate_grad.cpp.
      //
      // If you change the logic here, make sure it's compatible with
      // accumulate_grad.cpp.
      auto inputs_copy = inputs;
      outputs = fn(std::move(inputs_copy));
    } else {
      outputs = fn(std::move(inputs));
    }
  }

  validate_outputs(fn.next_edges(), outputs, [&](const std::string& msg) {
    std::ostringstream ss;
    ss << "Function "  << fn.name() << " returned an " << msg;
    return ss.str();
  });
  checkpoint_valid = prev_checkpoint_valid_state;

  if(has_post_hooks){
    // NOLINTNEXTLINE(bugprone-use-after-move)
    return call_post_hooks(fn, std::move(outputs), inputs);
  }
  return outputs;
}

void Engine::evaluate_function(
    std::shared_ptr<GraphTask>& graph_task,
    Node* func,
    InputBuffer& inputs) {
  // If exec_info_ is not empty, we have to instrument the execution
  auto& exec_info_ = graph_task->exec_info_;
  if (!exec_info_.empty()) {
    auto& fn_info = exec_info_.at(func);
    if (auto* capture_vec = fn_info.captures_.get()) {
      // Lock mutex for writing to graph_task->captured_vars_.
      std::lock_guard<std::mutex> lock(graph_task->mutex_);
      for (auto capture : *capture_vec) {
        graph_task->captured_vars_[capture.output_idx_] =
            inputs[capture.input_idx_];
      }
    }
    if (!fn_info.needed_) {
      // Skip execution if we don't need to execute the function.
      return;
    }
  }

  // Switches to a function's CUDA stream (if applicable) before calling it
  const auto opt_parent_stream = (*func).stream(c10::DeviceType::CUDA);
  c10::OptionalStreamGuard parent_stream_guard{opt_parent_stream};

  auto outputs = call_function(graph_task, func, inputs);

  auto& fn = *func;
  if (!graph_task->keep_graph_) {
    fn.release_variables();
  }

  int num_outputs = outputs.size();
  if (num_outputs == 0) { // Note: doesn't acquire the mutex
    // Records leaf stream (if applicable)
    // See note "Streaming backwards"
    if (opt_parent_stream) {
      std::lock_guard<std::mutex> lock(graph_task->mutex_);
      graph_task->leaf_streams.emplace(*opt_parent_stream);
    }
    return;
  }

  if (AnomalyMode::is_enabled()) {
    AutoGradMode grad_mode(false);
    for (int i = 0; i < num_outputs; ++i) {
      auto& output = outputs[i];
      at::OptionalDeviceGuard guard(device_of(output));
      if (output.defined() && isnan(output).any().item<uint8_t>()) {
        std::stringstream ss;
        ss << "Function '" << fn.name() << "' returned nan values in its " << i << "th output.";
        throw std::runtime_error(ss.str());
      }
    }
  }

  // Lock mutex for the accesses to GraphTask dependencies_, not_ready_ and cpu_ready_queue_ below
  std::lock_guard<std::mutex> lock(graph_task->mutex_);
  for (int i = 0; i < num_outputs; ++i) {
    auto& output = outputs[i];
    const auto& next = fn.next_edge(i);

    if (!next.is_valid()) continue;

    // Check if the next function is ready to be computed
    bool is_ready = false;
    auto& dependencies = graph_task->dependencies_;
    auto it = dependencies.find(next.function.get());

    if (it == dependencies.end()) {
      auto name = next.function->name();
      throw std::runtime_error(std::string("dependency not found for ") + name);
    } else if (--it->second == 0) {
      dependencies.erase(it);
      is_ready = true;
    }

    auto& not_ready = graph_task->not_ready_;
    auto not_ready_it = not_ready.find(next.function.get());
    if (not_ready_it == not_ready.end()) {
      // Skip functions that aren't supposed to be executed
      if (!exec_info_.empty()) {
        auto it = exec_info_.find(next.function.get());
        if (it == exec_info_.end() || !it->second.should_execute()) {
          continue;
        }
      }
      // No buffers have been allocated for the function
      InputBuffer input_buffer(next.function->num_inputs());

      // Accumulates into buffer
      const auto opt_next_stream = next.function->stream(c10::DeviceType::CUDA);
      input_buffer.add(next.input_nr,
                       std::move(output),
                       opt_parent_stream,
                       opt_next_stream);

      if (is_ready) {
        auto& queue = ready_queue(graph_task, input_buffer.device());
        queue.push(
            NodeTask(graph_task, next.function, std::move(input_buffer)));
      } else {
        not_ready.emplace(next.function.get(), std::move(input_buffer));
      }
    } else {
      // The function already has a buffer
      auto &input_buffer = not_ready_it->second;

      // Accumulates into buffer
      const auto opt_next_stream = next.function->stream(c10::DeviceType::CUDA);
      input_buffer.add(next.input_nr,
                       std::move(output),
                       opt_parent_stream,
                       opt_next_stream);
      if (is_ready) {
        auto& queue = ready_queue(graph_task, input_buffer.device());
        queue.push(
            NodeTask(graph_task, next.function, std::move(input_buffer)));
        not_ready.erase(not_ready_it);
      }
    }
  }
}

/* Computes the number of dependencies for each function which requires grad */
auto Engine::compute_dependencies(Node* root, GraphTask& task) -> void {
  // Just to make sure that they will never be added to the queue again
  std::unordered_set<Node*> seen;
  std::vector<Node*> queue { root };

  // Queue contains all nodes that will start propagating gradients.
  // We no longer have to expand functions that don't require grad.
  auto& dependencies = task.dependencies_;
  while (!queue.empty()) {
    auto fn = queue.back(); queue.pop_back();
    for (const auto& edge : fn->next_edges()) {
      if (auto next_ptr = edge.function.get()) {
        dependencies[next_ptr] += 1;
        const bool was_inserted = seen.insert(next_ptr).second;
        if (was_inserted) queue.push_back(next_ptr);
      }
    }
  }
}

struct ClearCallbacks {
  ClearCallbacks(std::vector<std::function<void()>>& callbacks,
                 std::mutex &callbacks_lock)
    : callbacks_(callbacks)
    , callbacks_lock_(callbacks_lock) { clear(); }
  ~ClearCallbacks() { clear(); }

  void clear() {
    std::lock_guard<std::mutex> lock(callbacks_lock_);
    callbacks_.clear();
  }

  std::vector<std::function<void()>>& callbacks_;
  std::mutex& callbacks_lock_;
};

auto Engine::execute(const edge_list& roots,
                     const variable_list& inputs,
                     bool keep_graph,
                     bool create_graph,
                     const edge_list& outputs) -> variable_list {
  // NOLINTNEXTLINE(cppcoreguidelines-pro-type-const-cast)
  validate_outputs(roots, const_cast<variable_list&>(inputs), [](const std::string& msg) {
    return msg;
  });

  // Callbacks are only valid for the duration of this run and should always be cleared
  // Lock post_callbacks_lock_ before clearing final_callbacks_
  ClearCallbacks _cb_guard(final_callbacks_, post_callbacks_lock_);

  bool is_reentrant_call = worker_device != NO_DEVICE;
  std::shared_ptr<ReadyQueue> memorized_cpu_ready_queue = nullptr;

  if (is_reentrant_call) {
    // Reentrant call will still use the parent thread ready_queue
    // While we can create separate cpu_ready_queue for each new reentrant
    // thread, but sharing the same cpu_ready_queue with parent thread is
    // a mild performance improvement and cuda thread still have to do the
    // same thing.
    //
    // if local_ready_queue already exist (i.e. from a previous backward call),
    // we could also reuse it instead of creating a new one.
    memorized_cpu_ready_queue = local_ready_queue;
  } else {
    // A frech first time Engine::execute call should start on the CPU device,
    // initialize a new thread local ready queue on CPU and memorize it in GraphTask
    init_local_ready_queue();
    memorized_cpu_ready_queue = local_ready_queue;
  }

  auto graph_task = std::make_shared<GraphTask>(
      keep_graph,
      create_graph,
      worker_device == NO_DEVICE ? 0 : total_depth + 1,
      memorized_cpu_ready_queue);

  // Now compute the dependencies for all executable functions and queue the root
  auto graph_root = std::make_shared<GraphRoot>(roots, inputs);
  compute_dependencies(graph_root.get(), *graph_task);

  if (!outputs.empty()) {
    graph_task->init_to_execute(*graph_root, outputs);
  }

  return execute_with_graph_task(graph_task, graph_root)->wait();
}

void Engine::initialize_device_threads_pool() {
  track_bad_autograd_forks();
  TORCH_CHECK(!in_bad_autograd_fork,
              "Unable to handle autograd's threading in combination with fork-based multiprocessing. "
              "See https://github.com/pytorch/pytorch/wiki/Autograd-and-Fork");
  std::call_once(start_device_threads_flag_, &Engine::start_device_threads, this);
}

void Engine::enqueue_blocked_task_on_cpu(NodeTask task) {
  initialize_device_threads_pool();
  std::shared_ptr<GraphTask> graph_task = task.base_.lock();
  // The graph_task must be alive at this point, because internal autograd machinary
  // who calls this API (Distributed Autograd Engine) increases outstanding_tasks_
  // outside this API to keep the GraphTask alive
  TORCH_INTERNAL_ASSERT(graph_task, "GraphTask is no longer valid!");
  ready_queue(graph_task, at::kCPU).push(
      std::move(task), /* incrementOutstandingTasks */ false);
}

void Engine::execute_node_task(const std::unique_ptr<NodeTask>& task) {
  // local_graph_task represents the graph_task we retrieve from the queue.
  // The outer graph_task represents the overall graph_task we need to execute
  // for reentrant execution.
  std::shared_ptr<GraphTask> local_graph_task;
  if (!(local_graph_task = task->base_.lock())) {
    // Reentrant thread's graph task should not expire since we hold a
    // reference to it in this method.
    LOG(INFO) << "GraphTask for function " << task->fn_->name()
              << " is no longer valid, skipping execution";
    return;
  }

  if (task->fn_ && !local_graph_task->has_error_.load()) {
    AutoGradMode grad_mode(local_graph_task->grad_mode_);
    try {
      evaluate_function(local_graph_task, task->fn_.get(), task->inputs_);
    } catch (std::exception& e) {
      thread_on_exception(local_graph_task, task->fn_, e);
    }
  }

  // Decrement the outstanding tasks.
  --local_graph_task->outstanding_tasks_;

}

std::shared_ptr<FutureVariableList> Engine::execute_with_graph_task(
    const std::shared_ptr<GraphTask>& graph_task,
    std::shared_ptr<Node> graph_root,
    bool async_mode) {
  initialize_device_threads_pool();
  // Lock mutex for GraphTask.
  std::unique_lock<std::mutex> lock(graph_task->mutex_);

  ready_queue(graph_task, at::kCPU).push(
      NodeTask(graph_task, std::move(graph_root), InputBuffer(0)));

  // worker_device == NO_DEVICE it's a CPU thread and it's trying to drive the
  // autograd engine with corresponding GraphTask, and its NOT a re-entrant call
  if (worker_device == NO_DEVICE) {
    // graph_task_exec_post_processing is done when the Future is marked as
    // completed in mark_graph_task_completed.

    // We set the worker_device to CPU_DEVICE only if worker_device was previously
    // NO_DEVICE. Setting it to CPU afterwards allow us to detect whether this is
    // a re-entrant call or not.
    //
    // If worker_device = NO_DEVICE: this is NOT a re-entrant call
    // If worker_device is other devices (i.e. CPU, CUDA): this is a re-entrant
    //    backward call from that device.
    set_device(CPU_DEVICE);

    // set the graph_task owner to the current device
    graph_task->owner_ = worker_device;

    // The owning thread start to drive the engine execution with the GraphTask
    // that has already been pushed to the current CPU thread's ready_queue
    lock.unlock();
    if (async_mode) {
      std::function<void()> handle_work = [this, &graph_task, &handle_work]() {
        while(!local_ready_queue->empty()) {
          auto task = local_ready_queue->pop();
          execute_node_task(task);
        }
        // Check if we've completed execution.
        if (graph_task_completed(graph_task)) {
          // We don't need to explicitly notify the owner thread, since
          // 'mark_graph_task_completed' would mark the Future as completed and this
          // would notify the owner thread that the task has been completed.
          mark_graph_task_completed(graph_task);
        } else {
          // schedule a continuation
          std::cout << "start scheduling a continuation" << std::endl;
          at::launch(handle_work);
        }
      };
      handle_work();
    } else {
      thread_main(nullptr, false);
      TORCH_INTERNAL_ASSERT(graph_task->future_result_->completed());
    }
    // reset the worker_device after the completion of the graph_task, this is so
    // that the initial state of the engine remains the same across every backward()
    // or grad() call, we don't need to reset local_ready_queue as we could possibly
    // reuse it for new backward calls.
    worker_device = NO_DEVICE;
  } else {
    // this must be a re-entrant call from worker_device
    graph_task->owner_ = worker_device;
    if (current_depth >= max_recursion_depth_) {
      // See Note [Reentrant backwards]
      // If reached the max depth, switch to a different thread
      lock.unlock();
      add_thread_pool_task(graph_task);
    } else {
      // Total depth needs to be updated only in this codepath, since it is
      // not used in the block above (when we call add_thread_pool_task).
      // In the codepath above, GraphTask.reentrant_depth_ is used to
      // bootstrap total_depth in the other thread.
      ++total_depth;

      // Get back to work while we wait for our new graph_task to
      // complete!
      ++current_depth;
      lock.unlock();
      thread_main(graph_task, /* reentrant_thread */ true);
      --current_depth;
      --total_depth;

      // The graph task should have completed and the associated future should
      // be marked completed as well.
      // We return a completed future here since 'thread_main' above is a call
      // blocking an autograd engine thread.
      TORCH_INTERNAL_ASSERT(graph_task->future_result_->completed());
    }
  }
  // graph_task_exec_post_processing is done when the Future is marked as
  // completed in mark_graph_task_completed.
  return graph_task->future_result_;
}

void Engine::mark_graph_task_completed(const std::shared_ptr<GraphTask>& graph_task) {
  std::unique_lock<std::mutex> lock(graph_task->mutex_);
  if (graph_task->future_result_->completed()) {
    // Future is already marked as completed.
    return;
  }

  try {
    // Run post processing, before marking the future as complete.
    graph_task_exec_post_processing(graph_task);
    graph_task->future_result_->markCompleted(
        std::move(graph_task->captured_vars_));
  } catch (std::exception& e) {
    graph_task->future_result_->setError(e.what());
  }
}

void Engine::graph_task_exec_post_processing(
    const std::shared_ptr<GraphTask>& graph_task) {
  if (!graph_task->not_ready_.empty()) {
    throw std::runtime_error("could not compute gradients for some functions");
  }

  // Lock mutex during each iteration for accessing final_callbacks.size()
  // Unlocking is necessary, because the callback can register
  // more callbacks (or they can be registered from other threads
  // while it's waiting.
  std::unique_lock<std::mutex> cb_lock(post_callbacks_lock_);
  // WARNING: Don't use a range-for loop here because more callbacks may be
  // added in between callback calls, so iterators may become invalidated.
  // NOLINTNEXTLINE(modernize-loop-convert)
  for (size_t i = 0; i < final_callbacks_.size(); ++i) {
    cb_lock.unlock();
    final_callbacks_[i]();
    cb_lock.lock();
  }

  // Syncs leaf streams with default streams (if necessary)
  // See note "Streaming backwards"
  for (const auto& leaf_stream : graph_task->leaf_streams) {
    const auto guard = c10::impl::VirtualGuardImpl{c10::DeviceType::CUDA};
    const auto default_stream = guard.getDefaultStream(leaf_stream.device());
    if (leaf_stream != default_stream) {
      auto event = c10::Event{c10::DeviceType::CUDA};
      event.record(leaf_stream);
      default_stream.wait(event);
    }
  }
}

// note that when python is present, this base engine will be overriden
// with a PythonEngine. Because this typically happens before get_default_engine
// is called, this base engine will never be created.
static Engine& get_base_engine() {
  static Engine engine;
  return engine;
}

std::atomic<EngineStub> engine_stub(get_base_engine);

void set_default_engine_stub(EngineStub stub) {
  engine_stub.store(stub);
}


Engine& Engine::get_default_engine() {
  return engine_stub.load()();
}

void Engine::queue_callback(std::function<void()> callback) {
  std::lock_guard<std::mutex> lock(post_callbacks_lock_);
  final_callbacks_.emplace_back(std::move(callback));
}

bool Engine::is_checkpoint_valid() {
  return checkpoint_valid;
}

std::shared_ptr<ReadyQueue> Engine::init_local_ready_queue(std::shared_ptr<ReadyQueue> ready_queue) {
  // if provided ready queue in the caller, use the caller's ready_queue to initialize local_ready_queue
  if (ready_queue) {
    TORCH_INTERNAL_ASSERT(!local_ready_queue);
    local_ready_queue = std::move(ready_queue);
  } else if (!local_ready_queue){
    // otherwise if local_ready_queue not allocated, allocate a new ready_queue
    local_ready_queue = std::make_shared<ReadyQueue>();
  }
  return local_ready_queue;
}

size_t Engine::ready_queue_size(const std::shared_ptr<GraphTask>& graph_task, at::Device device) {
  if (device_ready_queues_.empty()) {
    // The vector ready_queues_ is initialized in start_threads, but this method
    // can be called before start_threads. Adding this check to avoid index
    // out of bound error.
    return 0;
  }
  return ready_queue(graph_task, device).size();
}

// CPU ready queue is per GraphTask, but CUDA device ready queues are shared across all graph tasks
auto Engine::ready_queue(const std::shared_ptr<GraphTask>& graph_task, at::Device device) -> ReadyQueue& {
  if (device.type() == at::kCPU) {
    // return the cpu ready queue memorized in GraphTask
    TORCH_INTERNAL_ASSERT(graph_task);
    return *graph_task->cpu_ready_queue_;
  } else {
    // See Note [Allocating GPUs to autograd threads]
    return *device_ready_queues_.at(device.index());
  }
}

auto Engine::ready_queue_by_index(const std::shared_ptr<GraphTask>& graph_task, int device_index) -> ReadyQueue& {
  if (device_index == CPU_DEVICE) {
    // return the cpu ready queue memorized in GraphTask
    TORCH_INTERNAL_ASSERT(graph_task);
    return *graph_task->cpu_ready_queue_;
  } else {
    // See Note [Allocating GPUs to autograd threads]
    // NB: This function would become obsolete if we truly allocated a CPU thread
    // per device, rather than colocate.
    return *device_ready_queues_.at(device_index);
  }
}

auto Engine::start_device_threads() -> void {
  // See Note [Allocating GPUs to autograd threads]
  c10::DeviceIndex num_devices = 0;
  for (const auto& impl_atomic : c10::impl::device_guard_impl_registry) {
    auto* impl = impl_atomic.load();
    if (impl) {
      num_devices = std::max(num_devices, impl->deviceCount());
    }
  }

  // allocate one thread for every GPU device (but colocate GPUs of different
  // types), and pre-allocate the device_ready_queues_ to ensure safe reading on it.
  device_ready_queues_ = std::vector<std::shared_ptr<ReadyQueue>>(num_devices);
  for (auto& queue : device_ready_queues_)	{
    queue.reset(new ReadyQueue());
  }

  thread_pool_shared_ = std::make_shared<ThreadPoolShared>();

  for (int i = 0; i < num_devices; ++i) {
    std::thread t(&Engine::thread_init, this, i, device_ready_queues_[i]);
    t.detach();
  }
}

void Engine::add_thread_pool_task(const std::weak_ptr<GraphTask>& graph_task) {
  std::unique_lock<std::mutex> lck(thread_pool_shared_->mutex_);
  // There may already be some items on the graphtasks_queue_ added by other
  // threads but not enough workers to get to the the new task that will be
  // added
  bool create_thread = (thread_pool_shared_->num_workers_ <= thread_pool_shared_->graphtasks_queue_.size());
  thread_pool_shared_->graphtasks_queue_.push(graph_task);
  // Don't need to be holding the lock while actually creating the thread
  lck.unlock();
  if (create_thread) {
    std::thread t(&Engine::reentrant_thread_init, this, local_ready_queue);
    t.detach();
  }
  // This works even if new thread is created because wait() will test the
  // predicate before waiting
  thread_pool_shared_->work_.notify_one();
}

void GraphTask::init_to_execute(Node& graph_root, const edge_list& outputs) {
  exec_info_[&graph_root].needed_ = true;

  int output_idx = 0;
  for (auto & output_edge : outputs) {
    Node *output = output_edge.function.get();
    auto & info = exec_info_[output];
    if (!info.captures_)
      info.captures_ = make_unique<std::vector<ExecInfo::Capture>>();
    info.captures_->emplace_back(output_edge.input_nr, output_idx++);
  }
  captured_vars_.resize(output_idx);

  // NB: this is an uglier version (recursion replaced with iteration) of the following code:
  // is_needed = {}
  // def compute_is_needed(fn):
  //   if fn not in is_needed:
  //     is_needed[fn] = any(compute_is_needed(next_edge)
  //                         for next_edge in fn.next_edges)
  //   return is_needed[fn]
  struct Frame {
    Frame (Node *fn) : fn_(fn), next_next_fn_(0) {}
    Node *fn_;
    size_t next_next_fn_;

    Node* get_next_fn() {
      const auto & next = fn_->next_edges();
      auto num_next = next.size();
      while (next_next_fn_ < num_next) {
        auto fn = next[next_next_fn_++].function.get();
        if (fn) return fn;
      }
      return nullptr;
    }
  };
  std::vector<Frame> stack;
  std::unordered_set<Node*> seen;
  for (const auto & input : graph_root.next_edges()) {
    if (seen.count(input.function.get()) > 0) continue;
    stack.emplace_back(input.function.get());
    while (!stack.empty()) {
      auto &frame = stack.back();
      if (Node *next_fn = frame.get_next_fn()) {
        if (/* bool unseen = */ seen.emplace(next_fn).second) {
          stack.emplace_back(next_fn);
          continue; // recurse
        }
      } else {
        // NB: if we were using real recursion we could have saved some lookups
        // using a return value from recursive call. It would make this manually unrolled
        // version a lot more complicated, so I skipped that.
        const auto & next_edges = frame.fn_->next_edges();
        const bool needed = std::any_of(
            next_edges.begin(), next_edges.end(), [&](const Edge& edge) {
              auto it = exec_info_.find(edge.function.get());
              return it != exec_info_.end() && it->second.should_execute();
            });
        exec_info_[frame.fn_].needed_ = needed;
        stack.pop_back();
      }
    }
  }
}

}} // namespace torch::autograd<|MERGE_RESOLUTION|>--- conflicted
+++ resolved
@@ -309,17 +309,6 @@
   // Why the test on graph_task->outstanding_tasks_?  See
   // Note [Reentrant backwards]
   while (!reentrant_thread || graph_task->outstanding_tasks_ > 0) {
-<<<<<<< HEAD
-    auto task = local_ready_queue->pop();
-    // This will only work if the worker is running a non backward task
-    // TODO Needs to be fixed this to work in all cases
-    if (task->isShutdownTask_) {
-      C10_LOG_API_USAGE_ONCE("torch.autograd.thread_shutdown");
-      break;
-    }
-    execute_node_task(task);
-    std::shared_ptr<GraphTask> local_graph_task = task->base_.lock();
-=======
     // local_graph_task represents the graph_task we retrieve from the queue.
     // The outer graph_task represents the overall graph_task we need to execute
     // for reentrant execution.
@@ -328,34 +317,20 @@
       // Scope this block of execution since NodeTask is not needed after this
       // block and can be deallocated (release any references to grad tensors
       // as part of inputs_).
-      NodeTask task = queue->pop();
+      auto task = local_ready_queue->pop();
       // This will only work if the worker is running a non backward task
       // TODO Needs to be fixed this to work in all cases
-      if (task.isShutdownTask_) {
+      if (task->isShutdownTask_) {
         C10_LOG_API_USAGE_ONCE("torch.autograd.thread_shutdown");
         break;
       }
-
-      if (!(local_graph_task = task.base_.lock())) {
-        // GraphTask for function is no longer valid, skipping further
-        // execution.
+      local_graph_task = execute_node_task(task);
+      if (!local_graph_task) {
+        // GraphTask for function is no longer valid, skipping further execution.
         continue;
       }
-
-      if (task.fn_ && !local_graph_task->has_error_.load()) {
-        AutoGradMode grad_mode(local_graph_task->grad_mode_);
-        try {
-          evaluate_function(local_graph_task, task.fn_.get(), task.inputs_);
-        } catch (std::exception& e) {
-          thread_on_exception(local_graph_task, task.fn_, e);
-        }
-      }
-    }
-
-    // Decrement the outstanding tasks.
-    --local_graph_task->outstanding_tasks_;
-
->>>>>>> 2d24005d
+    }
+
     // Check if we've completed execution.
     bool gt_completed = graph_task_completed(local_graph_task);
     if (gt_completed) {
@@ -794,9 +769,11 @@
   TORCH_INTERNAL_ASSERT(graph_task, "GraphTask is no longer valid!");
   ready_queue(graph_task, at::kCPU).push(
       std::move(task), /* incrementOutstandingTasks */ false);
-}
-
-void Engine::execute_node_task(const std::unique_ptr<NodeTask>& task) {
+  std::unique_lock<std::mutex> lock(print_mutex_);
+  LOG(INFO)<<"enqueued blocked task on CPU ready queue for graphTask: "<< graph_task;
+}
+
+std::shared_ptr<GraphTask> Engine::execute_node_task(const std::unique_ptr<NodeTask>& task) {
   // local_graph_task represents the graph_task we retrieve from the queue.
   // The outer graph_task represents the overall graph_task we need to execute
   // for reentrant execution.
@@ -806,7 +783,7 @@
     // reference to it in this method.
     LOG(INFO) << "GraphTask for function " << task->fn_->name()
               << " is no longer valid, skipping execution";
-    return;
+    return local_graph_task;
   }
 
   if (task->fn_ && !local_graph_task->has_error_.load()) {
@@ -820,6 +797,34 @@
 
   // Decrement the outstanding tasks.
   --local_graph_task->outstanding_tasks_;
+
+  return local_graph_task;
+}
+
+void Engine::execute_until_ready_queue_empty(const std::shared_ptr<GraphTask>& graph_task) {
+  std::unique_lock<std::mutex> lock(print_mutex_);
+  std::shared_ptr<ReadyQueue> graph_task_rq = graph_task->cpu_ready_queue_;
+  while(!graph_task_rq->empty()) {
+    auto task = graph_task_rq->pop();
+    execute_node_task(task);
+    LOG(INFO)<<"executed task fn: " << task->fn_->name()<< " instance: "<< task->fn_
+      << ", for graph_task: " << graph_task << " with outstanding task num:" << graph_task->outstanding_tasks_.load();
+  }
+  // Check if we've completed execution.
+  if (graph_task_completed(graph_task)) {
+    // We don't need to explicitly notify the owner thread, since
+    // 'mark_graph_task_completed' would mark the Future as completed and this
+    // would notify the owner thread that the task has been completed.
+    mark_graph_task_completed(graph_task);
+    LOG(INFO) <<"finished graph_task: " << graph_task;
+  } else {
+    // schedule a continuation
+    at::launch([this, &graph_task]() {
+        execute_until_ready_queue_empty(graph_task);
+    });
+    LOG(INFO) << "scheduled a continuation on graph_task: "  << graph_task
+      << " with outstanding task num:" << graph_task->outstanding_tasks_.load();
+  }
 
 }
 
@@ -856,24 +861,10 @@
     // that has already been pushed to the current CPU thread's ready_queue
     lock.unlock();
     if (async_mode) {
-      std::function<void()> handle_work = [this, &graph_task, &handle_work]() {
-        while(!local_ready_queue->empty()) {
-          auto task = local_ready_queue->pop();
-          execute_node_task(task);
-        }
-        // Check if we've completed execution.
-        if (graph_task_completed(graph_task)) {
-          // We don't need to explicitly notify the owner thread, since
-          // 'mark_graph_task_completed' would mark the Future as completed and this
-          // would notify the owner thread that the task has been completed.
-          mark_graph_task_completed(graph_task);
-        } else {
-          // schedule a continuation
-          std::cout << "start scheduling a continuation" << std::endl;
-          at::launch(handle_work);
-        }
-      };
-      handle_work();
+      // std::function<void()> handle_work = [this, &graph_task, &handle_work]() {
+      // };
+      // handle_work();
+      execute_until_ready_queue_empty(graph_task);
     } else {
       thread_main(nullptr, false);
       TORCH_INTERNAL_ASSERT(graph_task->future_result_->completed());
